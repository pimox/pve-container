--- conflicted
+++ resolved
@@ -1,10 +1,3 @@
-<<<<<<< HEAD
-pve-container (3.3-5rpve1) rpve; urgency=medium
-
-  * Fake pct.conf.5
-
- -- Tim <tim.j.wilkinson@gmail.com>  Wed, 05 May 2021 12:29:16 -0700
-=======
 pve-container (4.0-9) bullseye; urgency=medium
 
   * pct cpuset: use limiting cgroup
@@ -94,7 +87,12 @@
   * re-build for Proxmox VE 7 / Debian Bullseye
 
  -- Proxmox Support Team <support@proxmox.com>  Thu, 13 May 2021 14:02:10 +0200
->>>>>>> 877af7cb
+
+pve-container (3.3-5rpve1) rpve; urgency=medium
+
+  * Fake pct.conf.5
+
+ -- Tim <tim.j.wilkinson@gmail.com>  Wed, 05 May 2021 12:29:16 -0700
 
 pve-container (3.3-5) pve; urgency=medium
 
